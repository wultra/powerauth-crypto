--- conflicted
+++ resolved
@@ -21,21 +21,13 @@
 	<modelVersion>4.0.0</modelVersion>
 
 	<artifactId>powerauth-java-crypto</artifactId>
-<<<<<<< HEAD
 	<version>0.24.0-SNAPSHOT</version>
-=======
-	<version>0.23.0</version>
->>>>>>> 5c7f16fe
 	<packaging>jar</packaging>
 
 	<parent>
 		<groupId>io.getlime.security</groupId>
 		<artifactId>powerauth-crypto-parent</artifactId>
-<<<<<<< HEAD
 		<version>0.24.0-SNAPSHOT</version>
-=======
-		<version>0.23.0</version>
->>>>>>> 5c7f16fe
 		<relativePath>../pom.xml</relativePath>
 	</parent>
 
@@ -48,11 +40,7 @@
 		<dependency>
 			<groupId>io.getlime.security</groupId>
 			<artifactId>powerauth-java-prov</artifactId>
-<<<<<<< HEAD
 			<version>0.24.0-SNAPSHOT</version>
-=======
-			<version>0.23.0</version>
->>>>>>> 5c7f16fe
 		</dependency>
 		<dependency>
 			<groupId>org.slf4j</groupId>
